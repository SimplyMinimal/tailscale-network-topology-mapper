--- conflicted
+++ resolved
@@ -1,11 +1,5 @@
 # Tailscale Network Topology Mapper
-<<<<<<< HEAD
 ### A visual way to view your ACL and Grant rules for Tailscale
-=======
-
-## A visual way to view your ACL rules for Tailscale
-
->>>>>>> e4765d2d
 I occasionally find myself just wanting to get a glance of how my ACL rules look without reading through the code. This is also useful for showing how our policies are set up to people who are not devs by trade.
 
 ![alt text](./images/Animation.gif)
@@ -19,14 +13,9 @@
 4. Copy your ACL policy  into the contents of the example `policy.hujson` 
 5. Edit `config.py` and change `COMPANY_DOMAIN="example.com"` to your actual company domain. Alternatively, you can set an environment variable`TS_COMPANY_DOMAIN` containing the company domain.
 
-<<<<<<< HEAD
-# Execution
-6. Run `python main.py` to generate your network map. It should produce an updated `network_topology.html` file that you can open in your browser.
-=======
 ### Execution
 
-6. Run `python create-network-map.py` to generate your network map. It should produce an updated `network_topology.html` file that you can open in your browser.
->>>>>>> e4765d2d
+6. Run `python main.py` to generate your network map. It should produce an updated `network_topology.html` file that you can open in your browser.
 
 ### Run as Docker container
 
